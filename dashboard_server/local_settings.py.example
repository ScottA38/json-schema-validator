--- conflicted
+++ resolved
@@ -26,15 +26,4 @@
 # Media (static files) settings:
 MEDIA_ROOT = "/srv/dashboard/media/"
 MEDIA_URL = '/dashboard/media/'
-<<<<<<< HEAD
-ADMIN_MEDIA_PREFIX = '/dashboard/admin/media/'
-=======
-ADMIN_MEDIA_PREFIX = '/dashboard/admin/media/'
-
-# Debug mode (disable)
-DEBUG = False
-
-# Mark as configured for settings.py
-# NEVER REMOVE THIS LINE
-CONFIGURED = True
->>>>>>> e52c4a57
+ADMIN_MEDIA_PREFIX = '/dashboard/admin/media/'
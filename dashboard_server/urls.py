--- conflicted
+++ resolved
@@ -4,11 +4,10 @@
 from django.contrib import databrowse
 from django.views.generic.simple import direct_to_template
 
-<<<<<<< HEAD
 import dashboard_app.urls
-=======
-from dashboard_app.views import dashboard_xml_rpc_handler
+
 from dashboard_app.models import (
+    Attachment,
     Bundle,
     BundleStream,
     HardwareDevice,
@@ -16,11 +15,11 @@
     SoftwarePackage,
     Test,
     TestCase,
-    TestRun
+    TestRun,
 )
->>>>>>> f1be9863
 
 # Register our models with data browser
+databrowse.site.register(Attachment)
 databrowse.site.register(Bundle)
 databrowse.site.register(BundleStream)
 databrowse.site.register(HardwareDevice)
@@ -40,12 +39,7 @@
     url(r'^about-alpha/', direct_to_template,
         name='about-alpha',
         kwargs={'template': 'about_alpha.html'}),
-<<<<<<< HEAD
-=======
-    url(r'^xml-rpc/', dashboard_xml_rpc_handler,
-        name='xml-rpc-handler'),
     url(r'^databrowse/(.*)', databrowse.site.root),
->>>>>>> f1be9863
     (r'^admin/', include(admin.site.urls)),
     (r'', include(dashboard_app.urls)),
     )

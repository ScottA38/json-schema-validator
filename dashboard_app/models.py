--- conflicted
+++ resolved
@@ -350,11 +350,6 @@
         max_length = 100,
         verbose_name = _("Name"))
 
-<<<<<<< HEAD
-=======
-    objects = managers.TestCaseManager()
-
->>>>>>> f1be9863
     class Meta:
         unique_together = (('test', 'test_case_id'))
 
@@ -443,13 +438,10 @@
 
     attributes = generic.GenericRelation(NamedAttribute)
 
-<<<<<<< HEAD
     # Attachments
 
     attachments = generic.GenericRelation('Attachment')
 
-=======
->>>>>>> f1be9863
     def __unicode__(self):
         return _(u"TestRun {uuid}").format(uuid=self.analyzer_assigned_uuid)
 
@@ -459,54 +451,30 @@
                 [self.analyzer_assigned_uuid])
 
 
-<<<<<<< HEAD
 class Attachment(models.Model):
     """
     Model for adding attachments to any other models.
-
-    Example:
-        class Foo(Model):
-            attributes = generic.GenericRelation(NamedAttribute)
     """
 
     content = models.FileField(
         verbose_name = _(u"Content"),
-        help_text = _(u"Attachment content"), 
+        help_text = _(u"Attachment content"),
         upload_to = 'attachments',
-        null = True, 
+        null = True,
         # This is only true because we want to name the attached file
         # with the primary key as the filename component and we need to
         # save the Attachment instance with NULL content to do that
     )
-=======
-class TestRunAttachment(models.Model):
-    """
-    Model for representing attachments to test runs
-    """
-
-    test_run = models.ForeignKey(
-        TestRun,
-        related_name = 'attachments')
-
-    content = models.FileField(
-        verbose_name = _(u"Content"),
-        help_text = _(u"Attachment content (text file)"),
-        upload_to = 'bundles/attachments/',
-        null = True)
->>>>>>> f1be9863
 
     content_filename = models.CharField(
         verbose_name = _(u"Content file name"),
         help_text = _(u"Name of the original attachment"),
         max_length = 256)
 
-<<<<<<< HEAD
     # Content type plumbing
     content_type = models.ForeignKey(ContentType)
     object_id = models.PositiveIntegerField()
     content_object = generic.GenericForeignKey('content_type', 'object_id')
 
-=======
->>>>>>> f1be9863
     def __unicode__(self):
         return self.content_filename
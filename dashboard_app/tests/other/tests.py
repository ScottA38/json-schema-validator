--- conflicted
+++ resolved
@@ -1725,17 +1725,10 @@
         obj = NamedAttribute(name="name", value="value")
         self.assertEqual(unicode(obj), u"name: value")
 
-<<<<<<< HEAD
-=======
-    def test_bundle_stream(self):
-        obj = BundleStream(pathname="/something/")
-        self.assertEqual(unicode(obj), "/something/")
-
     def test_bundle_deserialization_error(self):
         obj = BundleDeserializationError(error_message="boom")
         self.assertEqual(unicode(obj), u"boom")
 
->>>>>>> ad76f9b3
     def test_test_with_id(self):
         """Test.test_id used when Test.name is not set"""
         obj = Test(test_id="org.some_test")

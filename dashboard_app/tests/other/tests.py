# Copyright (C) 2010 Linaro Limited
#
# Author: Zygmunt Krynicki <zygmunt.krynicki@linaro.org>
#
# This file is part of Launch Control.
#
# Launch Control is free software: you can redistribute it and/or modify
# it under the terms of the GNU Affero General Public License version 3
# as published by the Free Software Foundation
#
# Launch Control is distributed in the hope that it will be useful,
# but WITHOUT ANY WARRANTY; without even the implied warranty of
# MERCHANTABILITY or FITNESS FOR A PARTICULAR PURPOSE.  See the
# GNU General Public License for more details.
#
# You should have received a copy of the GNU Affero General Public License
# along with Launch Control.  If not, see <http://www.gnu.org/licenses/>.

"""
Unit tests of the Dashboard application
"""
import contextlib
import datetime
import decimal
import hashlib
import os
import uuid
import xmlrpclib

from django.conf import settings
from django.contrib.auth.models import User, Group
from django.contrib.contenttypes import generic
from django.core.files.base import ContentFile
from django.core.urlresolvers import reverse, resolve
from django.db import models, IntegrityError
from django.test import TestCase, TransactionTestCase

from dashboard_app.tests.utils import (
    CSRFTestCase,
    TestClient,
)

from dashboard_app.tests import fixtures
from dashboard_app.models import (
        Attachment,
        Bundle,
        BundleDeserializationError,
        BundleStream,
        HardwareDevice,
        NamedAttribute,
        SoftwarePackage,
        Test,
        TestCase as TestCaseModel,
        TestResult,
        TestRun,
        )
from dashboard_app.helpers import (
        BundleDeserializer,
        DocumentError,
        )
from dashboard_app.dispatcher import (
        DjangoXMLRPCDispatcher,
        FaultCodes,
        xml_rpc_signature,
        )
from dashboard_app.xmlrpc import errors
from launch_control.thirdparty.mocker import Mocker, expect
from launch_control.utils.call_helper import ObjectFactoryMixIn
from launch_control import models as client_models


class TestAPI(object):
    """
    Test API that gets exposed by the dispatcher for test runs.
    """

    @xml_rpc_signature()
    def ping(self):
        """
        Return "pong" message
        """
        return "pong"

    def echo(self, arg):
        """
        Return the argument back to the caller
        """
        return arg

    def boom(self, code, string):
        """
        Raise a Fault exception with the specified code and string
        """
        raise xmlrpclib.Fault(code, string)

    def internal_boom(self):
        """
        Raise a regular python exception (this should be hidden behind
        an internal error fault)
        """
        raise Exception("internal boom")


class DjangoXMLRPCDispatcherTestCase(TestCase):

    def setUp(self):
        super(DjangoXMLRPCDispatcherTestCase, self).setUp()
        self.dispatcher = DjangoXMLRPCDispatcher()
        self.dispatcher.register_instance(TestAPI())

    def xml_rpc_call(self, method, *args):
        """
        Perform XML-RPC call on our internal dispatcher instance

        This calls the method just like we would have normally from our view.
        All arguments are marshaled and un-marshaled. XML-RPC fault exceptions
        are raised like normal python exceptions (by xmlrpclib.loads)
        """
        request = xmlrpclib.dumps(tuple(args), methodname=method)
        response = self.dispatcher._marshaled_dispatch(request)
        # This returns return value wrapped in a tuple and method name
        # (which we don't have here as this is a response message).
        return xmlrpclib.loads(response)[0][0]


class DjangoXMLRPCDispatcherTests(DjangoXMLRPCDispatcherTestCase):

    def test_standard_fault_code_for_missing_method(self):
        try:
            self.xml_rpc_call("method_that_hopefully_does_not_exist")
        except xmlrpclib.Fault as ex:
            self.assertEqual(
                    ex.faultCode,
                    FaultCodes.ServerError.REQUESTED_METHOD_NOT_FOUND)
        else:
            self.fail("Calling missing method did not raise an exception")

    def test_ping(self):
        retval = self.xml_rpc_call("ping")
        self.assertEqual(retval, "pong")

    def test_echo(self):
        self.assertEqual(self.xml_rpc_call("echo", 1), 1)
        self.assertEqual(self.xml_rpc_call("echo", "string"), "string")
        self.assertEqual(self.xml_rpc_call("echo", 1.5), 1.5)

    def test_boom(self):
        self.assertRaises(xmlrpclib.Fault,
                self.xml_rpc_call, "boom", 1, "str")


class DjangoXMLRPCDispatcherFaultCodeTests(DjangoXMLRPCDispatcherTestCase):

    scenarios = [
            ('method_not_found', {
                'method': "method_that_hopefully_does_not_exist",
                'faultCode': FaultCodes.ServerError.REQUESTED_METHOD_NOT_FOUND,
                }),
            ('internal_error', {
                'method': "internal_boom",
                'faultCode': FaultCodes.ServerError.INTERNAL_XML_RPC_ERROR,
                }),
            ]

    def test_standard_fault_codes(self):
        try:
            self.xml_rpc_call(self.method)
        except xmlrpclib.Fault as ex:
            self.assertEqual(ex.faultCode, self.faultCode)
        else:
            self.fail("Exception not raised")


class DashboardViewsTestCase(TestCase):
    """
    Helper class that ensures dashboard views are mapped in URLs the way
    we expect, regardless of actual deployment.
    """
    urls = 'dashboard_app.urls'

    def setUp(self):
        super(DashboardViewsTestCase, self).setUp()
        self.old_LANGUAGES = settings.LANGUAGES
        self.old_LANGUAGE_CODE = settings.LANGUAGE_CODE
        settings.LANGUAGES = (('en', 'English'),)
        settings.LANGUAGE_CODE = 'en'
        self.old_TEMPLATE_DIRS = settings.TEMPLATE_DIRS
        settings.TEMPLATE_DIRS = (
            os.path.join(
                os.path.dirname(__file__),
                'templates'
            )
        ,)

    def tearDown(self):
        settings.LANGUAGES = self.old_LANGUAGES
        settings.LANGUAGE_CODE = self.old_LANGUAGE_CODE
        settings.TEMPLATE_DIRS = self.old_TEMPLATE_DIRS
        super(DashboardViewsTestCase, self).tearDown()


class DashboardXMLRPCViewsTestCase(DashboardViewsTestCase):
    """
    Helper base class for doing XML-RPC requests
    """

    def setUp(self):
        super(DashboardXMLRPCViewsTestCase, self).setUp()
        self.endpoint_path = reverse("dashboard_app.dashboard_xml_rpc_handler")

    def xml_rpc_call(self, method, *args):
        request_body = xmlrpclib.dumps(tuple(args), methodname=method)
        response = self.client.post(self.endpoint_path,
                request_body, "text/xml")
        return xmlrpclib.loads(response.content)[0][0]


class TestClientTest(TestCase):

    _USER = "user"

    urls = 'dashboard_app.tests.urls'

    def setUp(self):
        super(TestClientTest, self).setUp()
        self.client = TestClient()
        self.user = User(username=self._USER)
        self.user.save()

    def test_auth(self):
        self.client.login_user(self.user)
        response = self.client.get("/auth-test/")
        self.assertEqual(response.content, self._USER)

    def test_no_auth(self):
        response = self.client.get("/auth-test/")
        self.assertEqual(response.content, '')


class DashboardAPITests(DashboardXMLRPCViewsTestCase):

    def test_xml_rpc_help_returns_200(self):
        response = self.client.get("/xml-rpc/")
        self.assertEqual(response.status_code, 200)

    def test_help_page_lists_all_methods(self):
        from dashboard_app.views import DashboardDispatcher as dispatcher
        expected_methods = []
        for name in dispatcher.system_listMethods():
            expected_methods.append({
                'name': name,
                'signature': dispatcher.system_methodSignature(name),
                'help': dispatcher.system_methodHelp(name)
                })
        response = self.client.get("/xml-rpc/")
        self.assertEqual(response.context['methods'], expected_methods)

    def test_get_request_shows_help(self):
        response = self.client.get("/xml-rpc/")
        self.assertTemplateUsed(response, "dashboard_app/api.html")

    def test_empty_post_request_shows_help(self):
        response = self.client.post("/xml-rpc/")
        self.assertTemplateUsed(response, "dashboard_app/api.html")

    def test_version(self):
        from dashboard_app import __version__
        self.assertEqual(self.xml_rpc_call('version'),
                ".".join(map(str, __version__)))


class DashboardAPIStreamsTests(DashboardXMLRPCViewsTestCase):

    scenarios = [
        ('empty', {
            'streams': [],
            'expected_response': [],
            }),
        ('one_public_stream', {
            'streams': [
                {'slug': '', 'user': None, 'group': None}],
            'expected_response': [{
                'bundle_count': 0,
                'user': '',
                'group': '',
                'name': '',
                'pathname': '/anonymous/'}],
            }),
        ('private_streams_are_not_shown', {
            'streams': [
                {'slug': '', 'user': 'joe', 'group': None},
                {'slug': '', 'user': None, 'group': None}],
            'expected_response': [{
                'bundle_count': 0,
                'user': '',
                'group': '',
                'name': '',
                'pathname': '/anonymous/'}],
            }),
        ('team_streams_are_not_shown', {
            'streams': [
                {'slug': '', 'user': None, 'group': 'group'},
                {'slug': '', 'user': None, 'group': None}],
            'expected_response': [{
                'bundle_count': 0,
                'user': '',
                'group': '',
                'name': '',
                'pathname': '/anonymous/'}],
            }),
        ]

    def test_streams(self):
        with fixtures.created_bundle_streams(self.streams):
            response = self.xml_rpc_call('streams')
            self.assertEqual(response, self.expected_response)


class DashboardAPIBundlesTests(DashboardXMLRPCViewsTestCase):

    scenarios = [
        ('empty', {
            'query': '/anonymous/',
            'bundle_streams': [{}], # make one anonymous stream so that we don't get 404 accessing missing one
            'bundles': [],
            'expected_results': [],
            }),
        ('several_bundles_we_can_see', {
            'query': '/anonymous/',
            'bundle_streams': [],
            'bundles': [
                ('/anonymous/', 'test1.json', '{"foobar": 5}'),
                ('/anonymous/', 'test2.json', '{"froz": "bot"}'),
                ],
            'expected_results': [{
                'content_filename': 'test1.json',
                'content_sha1': '72996acd68de60c766b60c2ca6f6169f67cdde19',
                }, {
                'content_filename': 'test2.json',
                'content_sha1': '67dd49730d4e3b38b840f3d544d45cad74bcfb09',
                }],
            }),
        ('several_bundles_in_other_stream', {
            'query': '/anonymous/other/',
            'bundle_streams': [],
            'bundles': [
                ('/anonymous/', 'test3.json', '{}'),
                ('/anonymous/other/', 'test4.json', '{"x": true}'),
                ],
            'expected_results': [{
                'content_filename': 'test4.json',
                'content_sha1': 'bac148f29c35811441a7b4746a022b04c65bffc0',
                }],
            }),
        ]

    def test_bundles(self):
        """
        Make a bunch of bundles (all in a public branch) and check that
        they are returned by the XML-RPC request.
        """
        with contextlib.nested(
                fixtures.created_bundle_streams(self.bundle_streams),
                fixtures.created_bundles(self.bundles)):
            results = self.xml_rpc_call('bundles', self.query)
            self.assertEqual(len(results), len(self.expected_results))
            with fixtures.test_loop(zip(results, self.expected_results)) as loop_items:
                for result, expected_result in loop_items:
                    self.assertEqual(
                            result['content_filename'],
                            expected_result['content_filename'])
                    self.assertEqual(
                            result['content_sha1'],
                            expected_result['content_sha1'])


class DashboardAPIBundlesFailureTests(DashboardXMLRPCViewsTestCase):

    scenarios = [
        ('no_such_stream', {
            'bundle_streams': [],
            'query': '/anonymous/',
            'expected_faultCode': errors.NOT_FOUND,
            }),
        ('no_anonymous_access_to_personal_streams', {
            'bundle_streams': [{'user': 'user'}],
            'query': '/personal/user/',
            'expected_faultCode': errors.FORBIDDEN,
            }),
        ('no_anonymous_access_to_team_streams', {
            'bundle_streams': [{'group': 'group'}],
            'query': '/team/group/',
            'expected_faultCode': errors.FORBIDDEN,
            }),
        ]

    def test_bundles_failure(self):
        with fixtures.created_bundle_streams(self.bundle_streams):
            try:
                self.xml_rpc_call("bundles", self.query)
            except xmlrpclib.Fault as ex:
                self.assertEqual(ex.faultCode, self.expected_faultCode)
            else:
                self.fail("Should have raised an exception")


class DashboardAPIGetTests(DashboardXMLRPCViewsTestCase):

    scenarios = [
        ('bundle_we_can_access', {
            'content_sha1': '72996acd68de60c766b60c2ca6f6169f67cdde19',
            'bundles': [
                ('/anonymous/', 'test1.json', '{"foobar": 5}'),
                ('/anonymous/', 'test2.json', '{"froz": "bot"}'),
                ],
            'expected_result': {
                'content_filename': 'test1.json',
                'content': '{"foobar": 5}',
                }
            }),
        ]

    def test_get(self):
        """
        Make a bunch of bundles (all in a public branch) and check that
        we can get them back by calling get()
        """
        with fixtures.created_bundles(self.bundles):
            result = self.xml_rpc_call('get', self.content_sha1)
            self.assertTrue(isinstance(result, dict))
            self.assertEqual(
                    result['content_filename'],
                    self.expected_result['content_filename'])
            self.assertEqual(
                    result['content'],
                    self.expected_result['content'])


class DashboardAPIGetFailureTests(DashboardXMLRPCViewsTestCase):

    scenarios = [
        ('bad_sha1', {
            'content_sha1': '',
            'faultCode': errors.NOT_FOUND
            }),
        ('no_access_to_personal_bundles', {
            'bundles': [
                ('/personal/bob/', 'test1.json', '{"foobar": 5}'),
                ],
            'faultCode': errors.FORBIDDEN
            }),
        ('no_access_to_named_personal_bundles', {
            'bundles': [
                ('/personal/bob/some-name/', 'test1.json', '{"foobar": 5}'),
                ],
            'faultCode': errors.FORBIDDEN
            }),
        ('no_access_to_team_bundles', {
            'bundles': [
                ('/team/members/', 'test1.json', '{"foobar": 5}'),
                ],
            'faultCode': errors.FORBIDDEN
            }),
        ('no_access_to_named_team_bundles', {
            'bundles': [
                ('/team/members/some-name/', 'test1.json', '{"foobar": 5}'),
                ],
            'faultCode': errors.FORBIDDEN
            }),
        ]

    bundles = []
    content_sha1='72996acd68de60c766b60c2ca6f6169f67cdde19'

    def test_get_failure(self):
        with fixtures.created_bundles(self.bundles):
            try:
                self.xml_rpc_call('get', self.content_sha1)
            except xmlrpclib.Fault as ex:
                self.assertEqual(ex.faultCode, self.faultCode)
            else:
                self.fail("Should have raised an exception")


class DashboardAPIPutTests(DashboardXMLRPCViewsTestCase):

    scenarios = [
        ('store_to_public_stream', {
            'bundle_streams': [{}],
            'content': '{"foobar": 5}',
            'content_filename': 'test1.json',
            'pathname': '/anonymous/',
            }),
        ('store_to_public_named_stream', {
            'bundle_streams': [{'slug': 'some-name'}],
            'content': '{"foobar": 5}',
            'content_filename': 'test1.json',
            'pathname': '/anonymous/some-name/',
            }),
        ]

    def test_put(self):
        with fixtures.created_bundle_streams(self.bundle_streams):
            content_sha1 = self.xml_rpc_call("put",
                    self.content, self.content_filename, self.pathname)
            stored = Bundle.objects.get(content_sha1=content_sha1)
            try:
                self.assertEqual(stored.content_sha1, content_sha1)
                self.assertEqual(stored.content.read(), self.content)
                self.assertEqual(
                    stored.content_filename, self.content_filename)
                self.assertEqual(stored.bundle_stream.pathname, self.pathname)
            finally:
                stored.delete()


class DashboardAPIPutFailureTests(DashboardXMLRPCViewsTestCase):

    scenarios = [
        ('store_to_personal_stream', {
            'bundle_streams': [{'user': 'joe'}],
            'content': '{"foobar": 5}',
            'content_filename': 'test1.json',
            'pathname': '/personal/joe/',
            'faultCode': errors.FORBIDDEN,
            }),
        ('store_to_named_personal_stream', {
            'bundle_streams': [{'user': 'joe', 'slug': 'some-name'}],
            'content': '{"foobar": 5}',
            'content_filename': 'test1.json',
            'pathname': '/personal/joe/some-name/',
            'faultCode': errors.FORBIDDEN,
            }),
        ('store_to_team_stream', {
            'bundle_streams': [{'group': 'members'}],
            'content': '{"foobar": 5}',
            'content_filename': 'test1.json',
            'pathname': '/team/members/',
            'faultCode': errors.FORBIDDEN,
            }),
        ('store_to_named_team_stream', {
            'bundle_streams': [{'group': 'members', 'slug': 'some-name'}],
            'content': '{"foobar": 5}',
            'content_filename': 'test1.json',
            'pathname': '/team/members/some-name/',
            'faultCode': errors.FORBIDDEN,
            }),
        ('store_to_missing_stream', {
            'bundle_streams': [],
            'content': '{"foobar": 5}',
            'content_filename': 'test1.json',
            'pathname': '/anonymous/',
            'faultCode': errors.NOT_FOUND,
            }),
        ('store_duplicate', {
            'bundle_streams': [],
            'bundles': [('/anonymous/', 'test1.json', '{"foobar": 5}')],
            'content': '{"foobar": 5}',
            'content_filename': 'test1.json',
            'pathname': '/anonymous/',
            'faultCode': errors.CONFLICT,
            }),
        ]

    bundles = []

    def test_put_failure(self):
        with contextlib.nested(
                fixtures.created_bundle_streams(self.bundle_streams),
                fixtures.created_bundles(self.bundles)):
            try:
                self.xml_rpc_call("put", self.content, self.content_filename,
                        self.pathname)
            except xmlrpclib.Fault as ex:
                self.assertEqual(ex.faultCode, self.faultCode)
            else:
                self.fail("Should have raised an exception")


class DashboardAPIPutFailureTransactionTests(TransactionTestCase):

    _bundle_streams = [{}]
    _content = '"unterminated string'
    _content_filename = 'bad.json'
    _pathname =  '/anonymous/'

    def setUp(self):
        self.endpoint_path = reverse("dashboard_app.dashboard_xml_rpc_handler")

    def xml_rpc_call(self, method, *args):
        request_body = xmlrpclib.dumps(tuple(args), methodname=method)
        response = self.client.post(self.endpoint_path,
                request_body, "text/xml")
        return xmlrpclib.loads(response.content)[0][0]

    def test_deserialize_failure_does_not_kill_the_bundle(self):
        # The test goes via the xml-rpc interface to use views
        # calling the put() API directly will never trigger out
        # transactions
        with fixtures.created_bundle_streams(self._bundle_streams):
            self.xml_rpc_call("put", self._content, self._content_filename,
                    self._pathname)
            self.assertEqual(Bundle.objects.all().count(), 1)


class DjangoTestCaseWithScenarios(TestCase):

    scenarios = [
            ('a', {}),
            ('b', {}),
            ]

    def test_database_is_empty_at_start_of_test(self):
        self.assertEqual(BundleStream.objects.all().count(), 0)
        stream = BundleStream.objects.create(slug='')


class BundleStreamListViewAnonymousTest(DashboardViewsTestCase):

    _USER = "user"
    _GROUP = "group"
    _SLUG = "slug"

    scenarios = [
        ('empty', {
            'bundle_streams': [],
        }),
        ('public_streams', {
            'bundle_streams': [
                {'slug': ''},
                {'slug': _SLUG},],
        }),
        ('private_streams', {
            'bundle_streams': [
                {'slug': '', 'user': _USER},
                {'slug': _SLUG, 'user': _USER},],
        }),
        ('team_streams', {
            'bundle_streams': [
                {'slug': '', 'group': _GROUP},
                {'slug': _SLUG, 'group': _GROUP},],
        }),
        ('various_streams', {
            'bundle_streams': [
                {'slug': ''},
                {'slug': _SLUG},
                {'slug': '', 'user': _USER},
                {'slug': _SLUG, 'user': _USER},
                {'slug': '', 'group': _GROUP},
                {'slug': _SLUG, 'group': _GROUP},
            ],
        }),
    ]

    def setUp(self):
        super(BundleStreamListViewAnonymousTest, self).setUp()
        self.user = None

    def test_status_code(self):
        response = self.client.get("/streams/")
        self.assertEqual(response.status_code, 200)

    def test_template_used(self):
        response = self.client.get("/streams/")
        self.assertTemplateUsed(response,
                "dashboard_app/bundle_stream_list.html")

    def test_listed_bundles_are_the_ones_we_should_see(self):
        with fixtures.created_bundle_streams(self.bundle_streams) as bundle_streams:
            response = self.client.get("/streams/")
            expected_bsl = sorted(
                    [bundle_stream.pk for bundle_stream in
                        bundle_streams if
                        bundle_stream.can_access(self.user)])
            effective_bsl = sorted(
                    [bundle_stream.pk for bundle_stream in
                        response.context['bundle_stream_list']])
            self.assertEqual(effective_bsl, expected_bsl)


class BundleStreamListViewAuthorizedTest(BundleStreamListViewAnonymousTest):

    def setUp(self):
        super(BundleStreamListViewAuthorizedTest, self).setUp()
        self.client = TestClient()
        self.user = User.objects.create(username=self._USER)
        self.user.groups.create(name=self._GROUP)
        self.client.login_user(self.user)


class BundleStreamDetailViewAnonymousTest(DashboardViewsTestCase):

    _USER = "user"
    _GROUP = "group"
    _SLUG = "slug"

    scenarios = [
        ('public_stream', {'slug': ''}),
        ('public_named_stream', {'slug': _SLUG}),
        ('private_stream', {'slug': '', 'user': _USER}),
        ('private_named_stream', {'slug': _SLUG, 'user': _USER}),
        ('team_stream', {'slug': '', 'group': _GROUP}),
        ('team_named_stream', {'slug': _SLUG, 'group': _GROUP})
    ]

    def setUp(self):
        super(BundleStreamDetailViewAnonymousTest, self).setUp()
        self.bundle_stream = fixtures.make_bundle_stream(dict(
            slug=self.slug,
            user=getattr(self, 'user', ''),
            group=getattr(self, 'group', '')))
        self.user = None

    def test_status_code(self):
        response = self.client.get("/streams" + self.bundle_stream.pathname)
        if self.bundle_stream.can_access(self.user):
            self.assertEqual(response.status_code, 200)
        else:
            self.assertEqual(response.status_code, 403)

    def test_template_used(self):
        response = self.client.get("/streams" + self.bundle_stream.pathname)
        if self.bundle_stream.can_access(self.user):
            self.assertTemplateUsed(response,
                "dashboard_app/bundle_stream_detail.html")
        else:
            self.assertTemplateUsed(response,
                "403.html")


class BundleStreamDetailViewAuthorizedTest(BundleStreamDetailViewAnonymousTest):

    def setUp(self):
        super(BundleStreamDetailViewAuthorizedTest, self).setUp()
        self.client = TestClient()
        self.user = User.objects.get_or_create(username=self._USER)[0]
        self.group = Group.objects.get_or_create(name=self._GROUP)[0]
        self.user.groups.add(self.group)
        self.client.login_user(self.user)


class ModelWithAttachments(models.Model):
    """
    Test model that uses attachments
    """
    attachments = generic.GenericRelation(Attachment)

    class Meta:
        app_label = "dashboard_app"


class AttachmentTestCase(TestCase):
    _CONTENT = "text"
    _FILENAME = "filename"

    def setUp(self):
        self.obj = ModelWithAttachments.objects.create()

    def tearDown(self):
        self.obj.attachments.all().delete()

    def test_attachment_can_be_added_to_models(self):
        attachment = self.obj.attachments.create(
            content_filename = self._FILENAME, content=None)
        self.assertEqual(attachment.content_object, self.obj)

    def test_attachment_can_be_accessed_via_model(self):
        self.obj.attachments.create(
            content_filename = self._FILENAME, content=None)
        self.assertEqual(self.obj.attachments.count(), 1)
        retrieved_attachment = self.obj.attachments.all()[0]
        self.assertEqual(retrieved_attachment.content_object, self.obj)

    def test_attachment_stores_data(self):
        attachment = self.obj.attachments.create(
            content_filename = self._FILENAME, content=None)
        attachment.content.save(
            self._FILENAME,
            ContentFile(self._CONTENT))
        self.assertEqual(attachment.content_filename, self._FILENAME)
        attachment.content.open()
        try:
            self.assertEqual(attachment.content.read(), self._CONTENT)
        finally:
            attachment.content.close()


class CSRFConfigurationTestCase(CSRFTestCase):

    def setUp(self):
        super(CSRFConfigurationTestCase, self).setUp()
        self.login_path = reverse("django.contrib.auth.views.login")

    def test_csrf_token_present_in_login_page(self):
        import django
        if django.VERSION[:2] == (1, 1):
            # This feature is not supported on django 1.1
            return
        response = self.client.get(self.login_path)
        self.assertContains(response, "csrfmiddlewaretoken")

    def test_cross_site_login_fails(self):
        import django
        if django.VERSION[:2] == (1, 1):
            # This feature is not supported on django 1.1
            return
        response = self.client.post(self.login_path, {
            'user': 'user', 'pass': 'pass'})
        self.assertEquals(response.status_code, 403)

    def test_csrf_not_protecting_xml_rpc_views(self):
        """call version and check that we didn't get 403"""
        endpoint_path = reverse("xml-rpc")
        request_body = xmlrpclib.dumps((), methodname="version")
        response = self.client.post(endpoint_path, request_body, "text/xml")
        self.assertContains(response, "<methodResponse>", status_code=200)


class TestUnicodeMethods(TestCase):

<<<<<<< HEAD
=======
    def test_bundle_deserialization_error(self):
        obj = BundleDeserializationError(error_message="boom")
        self.assertEqual(unicode(obj), u"boom")

    def test_test_run(self):
        obj = TestRun(analyzer_assigned_uuid="0" * 16)
        self.assertEqual(unicode(obj), "0" * 16)

>>>>>>> f4d6b3ab
    def test_attachment(self):
        obj = Attachment(content_filename="test.json")
        self.assertEqual(unicode(obj), "test.json")<|MERGE_RESOLUTION|>--- conflicted
+++ resolved
@@ -818,17 +818,10 @@
 
 class TestUnicodeMethods(TestCase):
 
-<<<<<<< HEAD
-=======
     def test_bundle_deserialization_error(self):
         obj = BundleDeserializationError(error_message="boom")
         self.assertEqual(unicode(obj), u"boom")
 
-    def test_test_run(self):
-        obj = TestRun(analyzer_assigned_uuid="0" * 16)
-        self.assertEqual(unicode(obj), "0" * 16)
-
->>>>>>> f4d6b3ab
     def test_attachment(self):
         obj = Attachment(content_filename="test.json")
         self.assertEqual(unicode(obj), "test.json")
--- conflicted
+++ resolved
@@ -49,14 +49,11 @@
         "Programming Language :: Python :: 2.6",
         "Programming Language :: Python :: 2.7",
         "Programming Language :: Python :: 3",
-<<<<<<< HEAD
         "Programming Language :: Python :: 3.3",
         "Programming Language :: Python :: 3.4",
         "Programming Language :: Python :: 3.5",
-=======
         "Programming Language :: Python :: Implementation :: CPython",
         "Programming Language :: Python :: Implementation :: PyPy",
->>>>>>> b4c14e2a
     ],
     setup_requires=[
         'versiontools >= 1.3.1'],
